--- conflicted
+++ resolved
@@ -114,8 +114,8 @@
 
   it(`fails on non existing icon`, async () => {
     fs.statSync.mockReturnValueOnce({ isFile: () => false })
-<<<<<<< HEAD
-    onPostBootstrap(
+
+    return onPostBootstrap(
       { cache },
       {
         name: `GatsbyJS`,
@@ -134,31 +134,10 @@
         ],
       }
     ).catch(err => {
-      expect(err).toMatchSnapshot()
-      done()
-=======
-
-    return onPostBootstrap([], {
-      name: `GatsbyJS`,
-      short_name: `GatsbyJS`,
-      start_url: `/`,
-      background_color: `#f7f0eb`,
-      theme_color: `#a2466c`,
-      display: `standalone`,
-      icon: `non/existing/path`,
-      icons: [
-        {
-          src: `icons/icon-48x48.png`,
-          sizes: `48x48`,
-          type: `image/png`,
-        },
-      ],
-    }).catch(err => {
       expect(sharp).toHaveBeenCalledTimes(0)
       expect(err).toBe(
         `icon (non/existing/path) does not exist as defined in gatsby-config.js. Make sure the file exists relative to the root of the site.`
       )
->>>>>>> 5996a6be
     })
   })
 
@@ -170,10 +149,13 @@
       theme_color_in_head: false,
       cache_busting_mode: `name`,
     }
-    await onPostBootstrap([], {
-      ...manifestOptions,
-      ...pluginSpecificOptions,
-    })
+    await onPostBootstrap(
+      { cache },
+      {
+        ...manifestOptions,
+        ...pluginSpecificOptions,
+      }
+    )
     expect(sharp).toHaveBeenCalledTimes(0)
     const content = JSON.parse(fs.writeFileSync.mock.calls[0][1])
     expect(content).toEqual(manifestOptions)
@@ -187,10 +169,13 @@
       legacy: true,
       cache_busting_mode: `name`,
     }
-    await onPostBootstrap([], {
-      ...manifestOptions,
-      ...pluginSpecificOptions,
-    })
+    await onPostBootstrap(
+      { cache },
+      {
+        ...manifestOptions,
+        ...pluginSpecificOptions,
+      }
+    )
 
     expect(sharp).toHaveBeenCalledTimes(1)
     const content = JSON.parse(fs.writeFileSync.mock.calls[0][1])
