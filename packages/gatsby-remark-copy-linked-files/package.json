{
  "name": "gatsby-remark-copy-linked-files",
  "description": "Find files which are linked to from markdown and copy them to the public directory",
<<<<<<< HEAD
  "version": "1.5.28-0",
=======
  "version": "1.5.30",
>>>>>>> 0649a0e8
  "author": "Kyle Mathews <mathews.kyle@gmail.com>",
  "bugs": {
    "url": "https://github.com/gatsbyjs/gatsby/issues"
  },
  "dependencies": {
    "@babel/runtime": "^7.0.0-beta.38",
    "cheerio": "^1.0.0-rc.2",
    "fs-extra": "^4.0.1",
    "is-relative-url": "^2.0.0",
    "lodash": "^4.17.4",
    "path-is-inside": "^1.0.2",
    "probe-image-size": "^3.2.0",
    "unist-util-visit": "^1.1.1"
  },
  "devDependencies": {
    "@babel/cli": "^7.0.0-beta.38",
    "@babel/core": "^7.0.0-beta.38",
    "cross-env": "^5.0.5"
  },
  "homepage": "https://github.com/gatsbyjs/gatsby/tree/master/packages/gatsby-remark-copy-linked-files#readme",
  "keywords": [
    "gatsby",
    "gatsby-plugin",
    "prismjs",
    "remark"
  ],
  "license": "MIT",
  "main": "index.js",
<<<<<<< HEAD
  "repository": {
    "type": "git",
    "url": "https://github.com/gatsbyjs/gatsby.git"
  },
=======
  "repository": "https://github.com/gatsbyjs/gatsby/tree/master/packages/gatsby-remark-copy-linked-files",
>>>>>>> 0649a0e8
  "scripts": {
    "build": "babel src --out-dir . --ignore __tests__",
    "prepublish": "cross-env NODE_ENV=production npm run build",
    "watch": "babel -w src --out-dir . --ignore __tests__"
  }
}<|MERGE_RESOLUTION|>--- conflicted
+++ resolved
@@ -1,11 +1,7 @@
 {
   "name": "gatsby-remark-copy-linked-files",
   "description": "Find files which are linked to from markdown and copy them to the public directory",
-<<<<<<< HEAD
   "version": "1.5.28-0",
-=======
-  "version": "1.5.30",
->>>>>>> 0649a0e8
   "author": "Kyle Mathews <mathews.kyle@gmail.com>",
   "bugs": {
     "url": "https://github.com/gatsbyjs/gatsby/issues"
@@ -34,14 +30,7 @@
   ],
   "license": "MIT",
   "main": "index.js",
-<<<<<<< HEAD
-  "repository": {
-    "type": "git",
-    "url": "https://github.com/gatsbyjs/gatsby.git"
-  },
-=======
   "repository": "https://github.com/gatsbyjs/gatsby/tree/master/packages/gatsby-remark-copy-linked-files",
->>>>>>> 0649a0e8
   "scripts": {
     "build": "babel src --out-dir . --ignore __tests__",
     "prepublish": "cross-env NODE_ENV=production npm run build",
