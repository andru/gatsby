{
  "name": "gatsby-plugin-react-css-modules",
  "description": "Gatsby plugin that transforms styleName to className using compile time CSS module resolution",
<<<<<<< HEAD
  "version": "2.0.0-alpha.2",
=======
  "version": "1.0.14",
>>>>>>> 0649a0e8
  "author": "Ming Aldrich-Gan <mingaldrichgan@gmail.com>",
  "bugs": {
    "url": "https://github.com/gatsbyjs/gatsby/issues"
  },
  "dependencies": {
<<<<<<< HEAD
    "@babel/runtime": "^7.0.0-beta.38",
    "babel-plugin-react-css-modules": "^3.2.1"
  },
  "devDependencies": {
    "@babel/cli": "^7.0.0-beta.38",
    "@babel/core": "^7.0.0-beta.38",
    "cross-env": "^5.0.5"
  },
  "homepage": "https://github.com/gatsbyjs/gatsby/tree/master/packages/gatsby-plugin-react-css-modules#readme",
  "keywords": [
    "babel",
    "babel-plugin",
    "className",
    "css modules",
    "gatsby",
    "gatsby-plugin",
    "react",
    "styleName"
  ],
  "license": "MIT",
  "main": "index.js",
  "peerDependencies": {
    "gatsby": "^2.0.0"
=======
    "babel-plugin-react-css-modules": "^3.2.1",
    "babel-runtime": "^6.26.0",
    "gatsby-1-config-css-modules": "^1.0.10"
>>>>>>> 0649a0e8
  },
  "repository": {
    "type": "git",
    "url": "https://github.com/gatsbyjs/gatsby.git"
  },
<<<<<<< HEAD
=======
  "homepage": "https://github.com/gatsbyjs/gatsby/tree/master/packages/gatsby-plugin-react-css-modules#readme",
  "keywords": [
    "babel",
    "babel-plugin",
    "className",
    "css modules",
    "gatsby",
    "gatsby-plugin",
    "react",
    "styleName"
  ],
  "license": "MIT",
  "main": "index.js",
  "peerDependencies": {
    "gatsby": "^1.0.0"
  },
  "repository": "https://github.com/gatsbyjs/gatsby/tree/master/packages/gatsby-plugin-react-css-modules",
>>>>>>> 0649a0e8
  "scripts": {
    "build": "babel src --out-dir . --ignore __tests__",
    "prepublish": "cross-env NODE_ENV=production npm run build",
    "watch": "babel -w src --out-dir . --ignore __tests__"
  }
}<|MERGE_RESOLUTION|>--- conflicted
+++ resolved
@@ -1,17 +1,12 @@
 {
   "name": "gatsby-plugin-react-css-modules",
   "description": "Gatsby plugin that transforms styleName to className using compile time CSS module resolution",
-<<<<<<< HEAD
   "version": "2.0.0-alpha.2",
-=======
-  "version": "1.0.14",
->>>>>>> 0649a0e8
   "author": "Ming Aldrich-Gan <mingaldrichgan@gmail.com>",
   "bugs": {
     "url": "https://github.com/gatsbyjs/gatsby/issues"
   },
   "dependencies": {
-<<<<<<< HEAD
     "@babel/runtime": "^7.0.0-beta.38",
     "babel-plugin-react-css-modules": "^3.2.1"
   },
@@ -28,43 +23,18 @@
     "css modules",
     "gatsby",
     "gatsby-plugin",
+    "babel",
+    "babel-plugin",
     "react",
     "styleName"
   ],
+  "author": "Ming Aldrich-Gan <mingaldrichgan@gmail.com>",
   "license": "MIT",
   "main": "index.js",
   "peerDependencies": {
     "gatsby": "^2.0.0"
-=======
-    "babel-plugin-react-css-modules": "^3.2.1",
-    "babel-runtime": "^6.26.0",
-    "gatsby-1-config-css-modules": "^1.0.10"
->>>>>>> 0649a0e8
-  },
-  "repository": {
-    "type": "git",
-    "url": "https://github.com/gatsbyjs/gatsby.git"
-  },
-<<<<<<< HEAD
-=======
-  "homepage": "https://github.com/gatsbyjs/gatsby/tree/master/packages/gatsby-plugin-react-css-modules#readme",
-  "keywords": [
-    "babel",
-    "babel-plugin",
-    "className",
-    "css modules",
-    "gatsby",
-    "gatsby-plugin",
-    "react",
-    "styleName"
-  ],
-  "license": "MIT",
-  "main": "index.js",
-  "peerDependencies": {
-    "gatsby": "^1.0.0"
   },
   "repository": "https://github.com/gatsbyjs/gatsby/tree/master/packages/gatsby-plugin-react-css-modules",
->>>>>>> 0649a0e8
   "scripts": {
     "build": "babel src --out-dir . --ignore __tests__",
     "prepublish": "cross-env NODE_ENV=production npm run build",
