const normalize = require(`normalize-path`)

const stateToMap = state => {
  let stateMap = new Map()
  state.forEach(payload => stateMap.set(payload.path, payload))
  return stateMap
}

module.exports = (state = [], action) => {
  switch (action.type) {
    case `DELETE_CACHE`:
      return []
    case `CREATE_PAGE`: {
      action.payload.component = normalize(action.payload.component)
      if (!action.plugin && !action.plugin.name) {
        console.log(``)
        console.error(JSON.stringify(action, null, 4))
        console.log(``)
        throw new Error(
          `Pages can only be created by plugins. There wasn't a plugin set
        when creating this page.`
        )
      }
      // Link page to its plugin.
      action.payload.pluginCreator___NODE = action.plugin.id
      action.payload.pluginCreatorId = action.plugin.id

      let stateMap = stateToMap(state)
      stateMap.set(action.payload.path, action.payload)
      return Array.from(stateMap.values())
    }
    case `DELETE_PAGE`: {
      let stateMap = stateToMap(state)
      stateMap.delete(action.payload.path)
      return Array.from(stateMap.values())
    }
<<<<<<< HEAD

    case `DELETE_PAGE`:
      return state.filter(p => p.path !== action.payload.path)
=======
>>>>>>> f7ed4a13
    default:
      return state
  }
}<|MERGE_RESOLUTION|>--- conflicted
+++ resolved
@@ -34,12 +34,6 @@
       stateMap.delete(action.payload.path)
       return Array.from(stateMap.values())
     }
-<<<<<<< HEAD
-
-    case `DELETE_PAGE`:
-      return state.filter(p => p.path !== action.payload.path)
-=======
->>>>>>> f7ed4a13
     default:
       return state
   }
