{
  "name": "gatsby",
  "description": "Blazing fast modern site generator for React",
<<<<<<< HEAD
  "version": "2.2.0-alpha.6",
=======
  "version": "2.1.37",
>>>>>>> cfc5126b
  "author": "Kyle Mathews <mathews.kyle@gmail.com>",
  "bin": {
    "gatsby": "./dist/bin/gatsby.js"
  },
  "bugs": {
    "url": "https://github.com/gatsbyjs/gatsby/issues"
  },
  "dependencies": {
    "@babel/code-frame": "^7.0.0",
    "@babel/core": "^7.0.0",
    "@babel/parser": "^7.0.0",
    "@babel/polyfill": "^7.0.0",
    "@babel/runtime": "^7.0.0",
    "@babel/traverse": "^7.0.0",
    "@gatsbyjs/relay-compiler": "2.0.0-printer-fix.2",
    "@pieh/friendly-errors-webpack-plugin": "1.7.0-chalk-2",
    "@reach/router": "^1.1.1",
    "address": "1.0.3",
    "autoprefixer": "^9.4.3",
    "babel-core": "7.0.0-bridge.0",
    "babel-eslint": "^9.0.0",
    "babel-loader": "^8.0.0",
    "babel-plugin-add-module-exports": "^0.2.1",
    "babel-plugin-dynamic-import-node": "^1.2.0",
    "babel-plugin-remove-graphql-queries": "^2.6.2",
    "babel-preset-gatsby": "^0.1.9",
    "better-opn": "0.1.4",
    "better-queue": "^3.8.6",
    "bluebird": "^3.5.0",
    "browserslist": "3.2.8",
    "cache-manager": "^2.9.0",
    "cache-manager-fs-hash": "^0.0.6",
    "chalk": "^2.3.2",
    "chokidar": "^2.0.2",
    "common-tags": "^1.4.0",
    "compression": "^1.7.3",
    "convert-hrtime": "^2.0.0",
    "copyfiles": "^1.2.0",
    "core-js": "^2.5.0",
    "css-loader": "^1.0.0",
    "debug": "^3.1.0",
    "del": "^3.0.0",
    "detect-port": "^1.2.1",
    "devcert-san": "^0.3.3",
    "domready": "^1.0.8",
    "dotenv": "^4.0.0",
    "eslint": "^5.6.0",
    "eslint-config-react-app": "^3.0.0",
    "eslint-loader": "^2.1.0",
    "eslint-plugin-flowtype": "^2.46.1",
    "eslint-plugin-graphql": "^2.0.0",
    "eslint-plugin-import": "^2.9.0",
    "eslint-plugin-jsx-a11y": "^6.0.3",
    "eslint-plugin-react": "^7.8.2",
    "event-source-polyfill": "^1.0.5",
    "express": "^4.16.3",
    "express-graphql": "^0.6.12",
    "fast-levenshtein": "~2.0.4",
    "file-loader": "^1.1.11",
    "flat": "^4.0.0",
    "fs-exists-cached": "1.0.0",
    "fs-extra": "^5.0.0",
    "gatsby-cli": "^2.4.16",
    "gatsby-link": "^2.0.16",
    "gatsby-plugin-page-creator": "^2.0.10",
    "gatsby-react-router-scroll": "^2.0.6",
    "glob": "^7.1.1",
    "graphql": "^14.1.1",
    "graphql-compose": "^5.11.0",
    "graphql-playground-middleware-express": "^1.7.10",
    "graphql-relay": "^0.6.0",
<<<<<<< HEAD
=======
    "graphql-skip-limit": "^2.0.6",
>>>>>>> cfc5126b
    "graphql-tools": "^3.0.4",
    "hash-mod": "^0.0.5",
    "invariant": "^2.2.4",
    "is-relative": "^1.0.0",
    "is-relative-url": "^2.0.0",
    "jest-worker": "^23.2.0",
    "joi": "12.x.x",
    "json-loader": "^0.5.7",
    "json-stringify-safe": "^5.0.1",
    "kebab-hash": "^0.1.2",
    "lodash": "^4.17.10",
    "lokijs": "^1.5.6",
    "md5": "^2.2.1",
    "md5-file": "^3.1.1",
    "mime": "^2.2.0",
    "mini-css-extract-plugin": "^0.4.0",
    "mitt": "^1.1.2",
    "mkdirp": "^0.5.1",
    "moment": "^2.21.0",
    "name-all-modules-plugin": "^1.0.1",
    "normalize-path": "^2.1.1",
    "null-loader": "^0.1.1",
    "opentracing": "^0.14.3",
    "optimize-css-assets-webpack-plugin": "^5.0.1",
    "parseurl": "^1.3.2",
    "physical-cpu-count": "^2.0.0",
    "pnp-webpack-plugin": "^1.4.1",
    "postcss-flexbugs-fixes": "^3.0.0",
    "postcss-loader": "^2.1.3",
    "prop-types": "^15.6.1",
    "raw-loader": "^0.5.1",
    "react-dev-utils": "^4.2.1",
    "react-error-overlay": "^3.0.0",
    "react-hot-loader": "^4.6.2",
    "redux": "^4.0.0",
    "request": "^2.85.0",
    "semver": "^5.6.0",
    "shallow-compare": "^1.2.2",
    "sift": "^5.1.0",
    "signal-exit": "^3.0.2",
    "slash": "^1.0.0",
    "socket.io": "^2.0.3",
    "stack-trace": "^0.0.10",
    "string-similarity": "^1.2.0",
    "style-loader": "^0.21.0",
    "terser-webpack-plugin": "^1.2.2",
    "true-case-path": "^1.0.3",
    "type-of": "^2.0.1",
    "url-loader": "^1.0.1",
    "uuid": "^3.1.0",
    "v8-compile-cache": "^1.1.0",
    "webpack": "~4.28.4",
    "webpack-dev-middleware": "^3.0.1",
    "webpack-dev-server": "^3.1.14",
    "webpack-hot-middleware": "^2.21.0",
    "webpack-merge": "^4.1.0",
    "webpack-stats-plugin": "^0.1.5",
    "yaml-loader": "^0.5.0"
  },
  "devDependencies": {
    "@babel/cli": "^7.0.0",
    "@babel/runtime": "^7.0.0",
    "babel-preset-gatsby-package": "^0.1.4",
    "cross-env": "^5.1.4",
    "rimraf": "^2.6.1"
  },
  "engines": {
    "node": ">=6.0.0"
  },
  "files": [
    "cache-dir",
    "dist",
    "graphql.js",
    "index.d.ts"
  ],
  "homepage": "https://github.com/gatsbyjs/gatsby/tree/master/packages/gatsby#readme",
  "keywords": [
    "blog",
    "generator",
    "jekyll",
    "markdown",
    "react",
    "ssg",
    "website"
  ],
  "license": "MIT",
  "main": "cache-dir/commonjs/gatsby-browser-entry.js",
  "module": "cache-dir/gatsby-browser-entry.js",
  "peerDependencies": {
    "react": "^16.4.2",
    "react-dom": "^16.4.2"
  },
  "repository": {
    "type": "git",
    "url": "git+https://github.com/gatsbyjs/gatsby.git"
  },
  "resolutions": {
    "graphql": "^14.1.1"
  },
  "scripts": {
    "build": "npm run build:src && npm run build:internal-plugins && npm run build:rawfiles && npm run build:cjs",
    "build:internal-plugins": "copyfiles -u 1 src/internal-plugins/**/package.json dist",
    "build:rawfiles": "copyfiles -u 1 src/internal-plugins/**/raw_* dist",
    "build:cjs": "babel cache-dir --out-dir cache-dir/commonjs --ignore **/__tests__",
    "build:src": "babel src --out-dir dist --source-maps --ignore **/gatsby-cli.js,**/raw_*,**/__tests__",
    "clean-test-bundles": "find test/ -type f -name bundle.js* -exec rm -rf {} +",
    "prebuild": "rimraf dist && rimraf cache-dir/commonjs",
    "prepare": "cross-env NODE_ENV=production npm run build",
    "watch": "rimraf dist && mkdir dist && npm run build:internal-plugins && npm run build:rawfiles && npm run build:src -- --watch"
  },
  "types": "index.d.ts",
  "yargs": {
    "boolean-negation": false
  }
}<|MERGE_RESOLUTION|>--- conflicted
+++ resolved
@@ -1,11 +1,7 @@
 {
   "name": "gatsby",
   "description": "Blazing fast modern site generator for React",
-<<<<<<< HEAD
-  "version": "2.2.0-alpha.6",
-=======
   "version": "2.1.37",
->>>>>>> cfc5126b
   "author": "Kyle Mathews <mathews.kyle@gmail.com>",
   "bin": {
     "gatsby": "./dist/bin/gatsby.js"
@@ -77,10 +73,7 @@
     "graphql-compose": "^5.11.0",
     "graphql-playground-middleware-express": "^1.7.10",
     "graphql-relay": "^0.6.0",
-<<<<<<< HEAD
-=======
     "graphql-skip-limit": "^2.0.6",
->>>>>>> cfc5126b
     "graphql-tools": "^3.0.4",
     "hash-mod": "^0.0.5",
     "invariant": "^2.2.4",
